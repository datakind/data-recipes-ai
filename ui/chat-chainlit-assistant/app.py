--- conflicted
+++ resolved
@@ -40,7 +40,6 @@
 user = os.environ.get("USER_LOGIN")
 password = os.environ.get("USER_PWD")
 
-<<<<<<< HEAD
 if os.environ.get("ASSISTANTS_API_TYPE") == "openai":
     async_openai_client = AsyncOpenAI(api_key=os.environ.get("ASSISTANTS_API_KEY"))
     sync_openai_client = OpenAI(api_key=os.environ.get("ASSISTANTS_API_KEY"))
@@ -55,34 +54,6 @@
         api_key=os.getenv("ASSISTANTS_API_KEY"),
         api_version=os.getenv("ASSISTANTS_API_VERSION"),
     )
-=======
->>>>>>> a502be67
-
-def setup(cl):
-    """
-    Sets up the assistant and OpenAI API clients based on the environment variables.
-
-    Args:
-        cl: The ChatLabs instance.
-
-    Returns:
-        tuple: A tuple containing the assistant, async OpenAI API client, and sync OpenAI API client.
-    """
-
-    if os.environ.get("ASSISTANTS_API_TYPE") == "openai":
-        async_openai_client = AsyncOpenAI(api_key=os.environ.get("OPENAI_API_KEY"))
-        sync_openai_client = OpenAI(api_key=os.environ.get("OPENAI_API_KEY"))
-    else:
-        async_openai_client = AsyncAzureOpenAI(
-            azure_endpoint=os.getenv("ASSISTANTS_BASE_URL"),
-            api_key=os.getenv("ASSISTANTS_API_KEY"),
-            api_version=os.getenv("ASSISTANTS_API_VERSION"),
-        )
-        sync_openai_client = AzureOpenAI(
-            azure_endpoint=os.getenv("ASSISTANTS_BASE_URL"),
-            api_key=os.getenv("ASSISTANTS_API_KEY"),
-            api_version=os.getenv("ASSISTANTS_API_VERSION"),
-        )
 
     cl.instrument_openai()  # Instrument the OpenAI API client
 
