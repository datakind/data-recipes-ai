--- conflicted
+++ resolved
@@ -175,14 +175,9 @@
 4. Open folde, specity `/app`
 5. Open a new terminal in VSCode (attached to the remote container), and run 
 
-<<<<<<< HEAD
    `python recipe_sync.py --check_out <Your Name>`
 
 6. The checked_out folder in the recipes-management directory now shows all the recipes that were checked out from the database including the recipe code as a .py file. Note that after this step, the recipes in the database are marked as locked with your name and the timestamp you checked them out. If someone else tries to check them out, they are notified accordingly and cannot proceed until you've unlocked the records (more on that below).
-=======
-   `python recipe_sync.py --check_out --<Your Name>`
-5. The checked_out folder in the recipes-management directory now shows all the recipes that were checked out from the database including the recipe code as a .py file. Note that after this step, the recipes in the database are marked as locked with your name and the timestamp you checked them out. If someone else tries to check them out, they are notified accordingly and cannot proceed until you've unlocked the records (more on that below).
->>>>>>> 95208ee5
 This step checks out three files:
    -  Recipe.py - Contains the recipe code (re-assembled from the corresponding sections in the metadata json file)
    -  metadata.json - Contains the content of the cmetadata column in the recipe database.
