--- conflicted
+++ resolved
@@ -50,13 +50,8 @@
 2. Select "Plugins" endpoint at top, then in the plugin box go to store and activate 
    - Humanitariuan Data Assistant
    - Humanitarian Data Recipes
-<<<<<<< HEAD
    - Code Sherpa, when asked enter URL http://code-interpreter:3333
 3. Import the presets ...
-=======
-   - Code Sherpa, when asked enter URL http://code-interpretor:3333
-3. Import the Data Recipe presets ...
->>>>>>> 5ba9b0ec
    - In the top row of the chat window, there is a small icon with two squares, click it
    - Click the import button
    - Navigate to the preset files in './assistants/plugin_assistants' 
