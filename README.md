# Data Recipes AI

:warning: *This repo is being actively developed and is in a pre-release mode. Expect lots of changes and updates!*

Data recipes AI is a Large Language Model-powered platform for creating a library of data analysis 'Recipes' people can use in a chat interface ... 

![alt text](./assets/data-recipes-concept.png)

By building a library, certain risks of using LLMs are reduced because data recipes will give exactly the same result every time and can be reviewed to ensure the answer is right. It's a way of using the awesome power of LLMs in a safer and more cost effective way. Based on [Large Language Models as Tool makers (LATM)](https://arxiv.org/abs/2305.17126), data recipes ai extends this to include memory management as well as human-in-the-loop review. 

For more information see [here](https://towardsdatascience.com/reframing-llm-chat-with-data-introducing-llm-assisted-data-recipes-f4096ac8c44b?source=friends_link&sk=eff68c95c51719977122a9baa6398752).

# Design Concepts

Data recipes have two types: (i) Exact memories, eg '*What is the population of Mali?*' which can be served directly to the user when they ask this question; (ii) Generic skills which can be run when requested for a scenario not in memory, eg a skill for 'What is the population of country X?' which can be called when the user asks something like '*What is the population of Nigeria?*'. In both cases the match to the user's intent is made using semantic search with LLM-reranking.

Given the rapidly changing landscape of LLMs, we have tried as much as possible to implement data recipes in such a way that it can be integrated with various semantic architectures and frameworks. By implementing recipes using a recipes server (powered by [Robocorps actions server](https://github.com/robocorp/robocorp#readme)), it can be called from [Open AI assistant](https://platform.openai.com/docs/assistants/overview) actions and [Copilot Studio](https://www.microsoft.com/en-us/microsoft-copilot/microsoft-copilot-studio) as well from any custom code. Also included in this repo is an example of using recipes via OpenAI format plugins, as supported by frameworks such as [semantic kernel](https://learn.microsoft.com/en-us/semantic-kernel/overview/?tabs=Csharp). 

Data recipes supports datasources accessed via API, but in some cases it is preferable to ingest data in order to leverage LLM SQL capabilities. We include an initial set of data sources specific to humanitarian response in the ingestion module, which can be extended to include additional sources as required.

<<<<<<< HEAD
Finally, we provide a sync process that will allow recipe managers to check out and work on recipes locally, then publish them back into the recipes database for wider consumption. We also provide a autogen studio setup enabling the recipe managers to use experimental assistants to generate and run recipes, semi-automating the process. We are not developing a dedicated user interface because most developers and data scientists would prefer to use their existing development environment (such as VS Code + GitHub Copilot) for reviewing, updating, and creating new recipes.
=======
Finally, for reviewing/updating/creating new recipes, though we provide some experimental assistants that can generate and run recipes to semi-automate the process, in talking with developers and datascientists, most would prefer to use their existing environment for development, such as VS Code + GitHub Copilot. For this reason we are not developing a dedicated user interface for this, and instead provide a [sync process that will allow recipe managers to check out and work on recipes locally](#managing-recipes), then publish them back into the recipes database for wider consumption. We do include however a autogen studio setup to be able to use agent teams to create recipes.
>>>>>>> 82aa7a61

Some more discussion on design decisions can also be found [here](https://www.loom.com/share/500e960fd91c44c282076be4b0126461?sid=83af2d6c-622c-4bda-b21b-8f528d6eafba).

# What's in this repo?

![alt text](./assets/system.png)

This repo contains a docker-compose environment that will run the following components:

- A [LibreChat](https://docs.librechat.ai/) platform with configured examples of using data recipes in plugins or assistants 
- A Data Recipes AI server powered by [Robocorps actions server](https://github.com/robocorp/robocorp#readme) and a basic code execution environment to run recipes
- Data ingestion pipeline, with simple configuration that can add new sources if they have an 'openapi.json' file 
- Postgres Databases for storing recipes and data with extensions for [PGVector](https://github.com/pgvector/pgvector) (for vector search) and [Postgis](https://postgis.net/) (for supporting the storage of Geospatial Shape files)
- A recipes management environment for people approving/improving/creating recipes using the favorite IDE (eg VS Code + GitHub Copilot)
- (Azure) Open AI Assistant creation tools to create assistants that are aware of the data sources available in the data recipes ai environment 
- Autogen studio agent team for helping creating recipes [ In progress ]

# Quick start

The following sets you up with data recipes, as provided using the OpenAI plugin architecture. The plugin calls the recipe server, which extracts recipes and memories of data analysis tasks, and presents them back to the user.

## One-time Setup 

:warning: *This is very much a work in progress, much of the following will be automated*

You can find a video of the quick start [here](https://www.loom.com/share/9e63bc1efe244dc6ad52b29a698bc3af?sid=0204a95b-aae6-40b7-9ea1-46fbffbb09d5), running through the steps below.

First, start the environment ...

1. Copy `.env.example` to `.env` and set variables according to instructions in the file

The majority of variables in the `.env.example` can be left as they are. The key variables to set in order to get started quickly are:

HAPI_API_TOKEN - The new HDX API token, see .env.example for instructions
OPENAI_API_KEY - if you are using OpenAI
AZURE_API_KEY_ENV - If you are using Azure

Then the following ...

RECIPES_OPENAI_API_TYPE - one of 'azure' or 'openai' depending on which you are using
RECIPES_OPENAI_API_KEY  - The API key
RECIPES_OPENAI_API_ENDPOINT - If using Azure you will need to set this endpoint see .env.example for instructions

Later, you can configure keys for other models and assistant creation, but the above should get you started.


2. `docker compose up -d --build`

Then configure the chat platform ...

1. Go to  [chat app](http://localhost:3080/) and register a user on the login page
2. Select "Plugins" endpoint at top, then in the plugin box go to store and activate 
   - Humanitarian Data Assistant
   - Humanitarian Data Recipes
   - Code Sherpa, when asked enter URL http://code-interpreter:3333
3. Import the presets ...
   - In the top row of the chat window, there is a small icon with two squares, click it
   - Click the import button
   - Navigate to the preset files in './assistants/plugin_assistants' 
   - Import file 'IN_PROGRESS! Recipes Plugin.json'
   - Click the two squares icon again and select the preset

Note: If you reset your docker environment you will need to run the above steps again.

## Using Recipes

We are in a phase of research to identify and improve recipes, but for now the system comes with some basic examples to illustrate. To see these, try asking one of the following questions ...

- "*What is the hazard exposure risk for Mali?*"
- "*Retrieve full details for Tombouctou region*"
- "*Request a situation report for Mali*"
- "*plot bar chart for food insecurity by state in Cameroon*"
- "*plot bar chart for food insecurity by state in Cameroon*"
- "*plot population pyramids all on one page for Nigeria, Sudan, Chad, Niger*"
- "*Generate an administrative level 2 map of food security in Chad*"
- "*Plot a world map of overall risk by country with light gray outlines for all countries*"

The first time you run a recipe it will be slow as it spins up a process, but should be a bit faster thereafter. We are working on making this even faster in the coming months.

## Additional Features 

### Analysis on Ingested Data 

To run the ingestion module for ingested datasets, so assistants and plugins can analysis data on-the-fly as an experimental feature:

1. `docker exec -it haa-ingestion /bin/bash`
2. `python3 ingest.py`

It may take a while!

### Recipes in Open AI (or Azure OpenAI) assistants

The above will provide basic data recipes via the plugins architecture. If you want to also explore using Azure or Open AI assistants, the repo includes an approach where data files are uploaded to the assistant, and a prompt for it to analyse. 

1. Run the ingestion as mentioned above
2. Review the settings in `.env` that start with 'ASSISTANTS'
3. In directory `assistants/openai_assistants` run `create_update_assistant.py`, this will upload data files and create an assistant. See also prompts in sub-directory `templates`.
4. Under the 'Assistants' dialogue in http://localhost:3080/, choose your new assistantL
5. Under actions, create a new action and use the function definition from [here](http://localhost:4001/openapi.json). You'll need to remove the comments at the top and change the host to be 'url' in 'servers' to be "http://actions:8080"
6. Save the action
7. Update the agent

# To start the environment

To configure your environment the first time, see 'One Time Setup' below. Once done, anytime after that all you need is ...

1. `docker compose up`
2. Got to [chat app](http://localhost:3080/) 
3. Log in
4. Choose your preset and start chatting!

You can also access the recipe server monitoring endpoint (Robocorp actions server):

- Recipes server (Robocorp AI Actions): [http://localhost:4001/](http://localhost:4001/)
- Robocorp AI Actions API: [http://localhost:3001/](http://localhost:3001/)

## Resetting your environment

If running locally, you can reset your environment - removing any data for your databases, which means re-registration - by running `./cleanup.sh`.

# Development

## Testing connection to actions server

1. `docker exec -it haa-libre-chat  /bin/sh`
2. To test the SQL query action, run `curl -X POST -H "Content-Type: application/json"  -d '{"query": "select 1"}' "http://actions:8080/api/actions/postgresql-universal-actions/execute-query/run"`
3. To get get-memory action, run ... `curl -X POST -H "Content-Type: application/json"  -d '{"chat_history": "[]", "user_input":"population of Mali", "generate_intent":"true"}'  "http://actions:8080/api/actions/get-data-recipe-memory/get-memory/run"`

## LibreChat Plugins

With a defined set of functionalities, [plugins](https://docs.librechat.ai/features/plugins/introduction.html) act as tools for the LLM application to use and extend their capabilities.

To create an additional plugin, perform the following steps:

1. Create a new robocorp action in a new folder under [actions_plugins](./actions/actions_plugins/). You can reference the [recipe-server](./actions/actions_plugins/recipe-server/) action to see the relevant files, etc. 
2. Create OpenAPI specification to describe your endpoint. The openapi.json file of the robocorps actions (available on localhost:3001 when the containers are up and running) should contain all necessary information of the endpoint and can be easily converted into a openapi.yaml file. For local development, the open api spec file has to be added to the [openapi directory](./ui/recipes-chat/tools/.well-known/openapi/) and can then be referenced as the url in the manifest. You can use the [haa_datarecipes.yaml](./ui/recipes-chat/tools/.well-known/openapi/haa_datarecipes.yaml) as a template. Please note that robocorp expects inputs to the actions in the body of the API call. For the docker setup, the url can be set to http://actions:8080 as all containers are running in the same network, but this has to be adjusted for the production environment. 
3. Create plugin manigest to describe the plugin for the LLM to determine when and how to use it. You can use [haa_datarecipes.json](./ui/recipes-chat/tools/haa_datarecipes.json) as a template 

As the robocorp actions might differ slightly, this can lead to differing requirements in the openapi spec, and manifest files. The [LibraChat documentation](https://docs.librechat.ai/features/plugins/chatgpt_plugins_openapi.html) provides tips and examples to form the files correctly. 

## Managing recipes

The management of recipes is part of the human in the loop approach of this repo. New recipes are created in status pending and only get marked as approved, once they have been verified by a recipe manager. Recipe managers can 'check out' recipes from the database into their local development environment such as VS Code to run, debug, and edit the recipes, before checking them back in. To make this process platform independent, recipes are checked out into a docker container, which can be used as the runtime environment to run the recipes via VSCode. 

1. To check out recipes:

`cd recipes-management`
`docker exec haa-recipe-manager python recipe_sync.py --check_out <YOUR NAME>`

Note: This will lock the recipes in the database so others cannot edit them.

2. The checked_out folder in the recipes-management directory now shows all the recipes that were checked out from the database including the recipe code as a .py file. Note that after this step, the recipes in the database are marked as locked with your name and the timestamp you checked them out. If someone else tries to check them out, they are notified accordingly and cannot proceed until you've unlocked the records (more on that below).

This step checks out three files:

   -  Recipe.py - Contains the recipe code (re-assembled from the corresponding sections in the metadata json file)
   -  metadata.json - Contains the content of the cmetadata column in the recipe database.
   -  record_info.json - Contains additional information about the record such as its custom_id, and output.

   You can edit all files according to your needs. Please makes sure to not change the custom_id anywehere because it's needed for the check in process.

3. Run the scripts and edit them as you deem fit. Please note: Do not delete the #Functions Code and #Calling Code comments as they're mandatory to reassemble the metadata json for the check in process.
4. Once you've checked and edited the recipes, run 

   `docker exec haa-recipe-manager python recipe_sync.py --check_in <YOUR NAME>`

   To check the records back into the database and unlock them. All recipes that you've checked in in this fashion are automatically set to status 'approved' with your name as the approver and the timestamp of when you checked them back in.

## Testing a Recipe

You can run a specific recipe like this ...

`docker exec haa-recipe-manager python checked_out/retrieve_the_total_population_of_a_specified_country/recipe.py`

You can also exec into the container to do it ...

1. `docker exec -it haa-recipe-manager /bin/bash`
2. `cd ./checked_out`, then `cd <RECIPE_DIR>`
3. `python recipe.py`

You can also configure VS Code to connect to the recipe-manage container for running recipes ...

1. Install the DevContainers VSCode extension 
2. Build data recipes using the `docker compose` command mentioned above
3. Open the command palette in VSCode (CMD + Shift + P on Mac; CTRL + Shift + P on Windows) and select 

   `Dev Containers: Attach to remote container`. 

   Select the recipe-manager container. This opens a new VSCode window - use it for the next steps.
4. Open folder `/app`
5. Navigate to your recipe in sub-folder `checked_out`
6. Run the `recipe.py` in a terminal or set up the docker interpretor

# Autogen Studio and autogen agent teams for creating data recipes

![alt text](../assets/autogen-studio-recipes.png)

Data recipes AI contains an autogenstudio instance for the Docker build, as well as sample skill, agent and workflows to use a team of autogen agents for creating data recipes.

You can information on Autogen studio [here](https://github.com/microsoft/autogen/tree/main/samples/apps/autogen-studio). This folder includes a skill to query the data recipes data DB, an agent to use that, with some prompts to help it, and a workflow that uses the agent.

To activate:

1. Go to [http://localhost:8091/](http://localhost:8091/)
2. Click on 'Build'
3. Click 'Skills' on left, top right click '...' and import the skill in `./assets`
4. Click 'Agents' on left, top right click '...' and import the skill in `./assets`
5. Click 'Workflows' on left, top right click '...' and import the skill in `./assets`
6. Go to playground and start a new session, select the 'Recipes data Analysis' workflow
7. Ask 'What is the total population of Mali?'

# Deployment

We will add more details here soon, for now, here are some notes on Azure ...

## Deploying to Azure

A deployment script './deployment/deploy_azure.py' is provided to deploy to an Azure Multicontainer web app you have set up with [these instructions](https://learn.microsoft.com/en-us/azure/app-service/tutorial-multi-container-app). The script is run from the top directory. Note: This is for demo purposes only, as Multicontainer web app are still in Public Preview. 

To run the deployment ...

`python3 ./deployment/deploy_azure.py`

One thing to mention on an Azure deploy, it doesn't get pushed to the web app sometimes, until a user tries to access the web app's published URL. No idea why, but if your release is 'stuck', try this.

Note: 

- `./deployment/./deployment/docker-compose-azure.yml` is the configuration used in the deployment center screen on the web app
- `./deployment/./deployment/docker-compose-deploy.yml` is the configuration used when building the deployment
- `docker-compose.yml` is used for building locally

:warning: *This is very much a work in progress, deployment will be automated with fewer compose files soon*

You will need to set key environment variables, see your local `.env` for examples. The exceptions are the tokens needed for authentication, do not use the defaults for these. You can generate them on [this page](https://www.librechat.ai/toolkit/creds_generator).

## Databases

When running in Azure it is useful to use remote databases, at least for the mongodb instance so that user logins are retained with each release. For example, a database can be configured by following [these instructions](https://docs.librechat.ai/install/configuration/mongodb.html). If doing this, then docker-compose-azure.yml in Azure can have the mongo DB section removed, and any instance of the Mongo URL used by other containers updated with the cloud connection string accordingly.<|MERGE_RESOLUTION|>--- conflicted
+++ resolved
@@ -18,11 +18,7 @@
 
 Data recipes supports datasources accessed via API, but in some cases it is preferable to ingest data in order to leverage LLM SQL capabilities. We include an initial set of data sources specific to humanitarian response in the ingestion module, which can be extended to include additional sources as required.
 
-<<<<<<< HEAD
 Finally, we provide a sync process that will allow recipe managers to check out and work on recipes locally, then publish them back into the recipes database for wider consumption. We also provide a autogen studio setup enabling the recipe managers to use experimental assistants to generate and run recipes, semi-automating the process. We are not developing a dedicated user interface because most developers and data scientists would prefer to use their existing development environment (such as VS Code + GitHub Copilot) for reviewing, updating, and creating new recipes.
-=======
-Finally, for reviewing/updating/creating new recipes, though we provide some experimental assistants that can generate and run recipes to semi-automate the process, in talking with developers and datascientists, most would prefer to use their existing environment for development, such as VS Code + GitHub Copilot. For this reason we are not developing a dedicated user interface for this, and instead provide a [sync process that will allow recipe managers to check out and work on recipes locally](#managing-recipes), then publish them back into the recipes database for wider consumption. We do include however a autogen studio setup to be able to use agent teams to create recipes.
->>>>>>> 82aa7a61
 
 Some more discussion on design decisions can also be found [here](https://www.loom.com/share/500e960fd91c44c282076be4b0126461?sid=83af2d6c-622c-4bda-b21b-8f528d6eafba).
 
@@ -260,4 +256,4 @@
 
 ## Databases
 
-When running in Azure it is useful to use remote databases, at least for the mongodb instance so that user logins are retained with each release. For example, a database can be configured by following [these instructions](https://docs.librechat.ai/install/configuration/mongodb.html). If doing this, then docker-compose-azure.yml in Azure can have the mongo DB section removed, and any instance of the Mongo URL used by other containers updated with the cloud connection string accordingly.+When running in Azure it is useful to use remote databases, at least for the mongodb instance so that user logins are retained with each release. For example, a databse can be configured by following [these instructions](https://docs.librechat.ai/install/configuration/mongodb.html). If doing this, then docker-compose-azure.yml in Azure can have the mongo DB section removed, and any instance of the Mongo URL used by other containers updated with the cloud connection string accordingly.