--- conflicted
+++ resolved
@@ -48,12 +48,8 @@
         RECIPES_MODEL_MAX_TOKENS: ${{ secrets.RECIPES_MODEL_MAX_TOKENS }} 
 
         IMAGE_HOST: ${{ secrets.IMAGE_HOST }} 
-<<<<<<< HEAD
-        RECIPE_SERVER_API: ${{ secrets.RECIPE_SERVER_API }} 
+        RECIPE_SERVER_API: ${{ secrets.RECIPE_SERVER_API_FROM_GH_HOST }} 
         CHAT_URL: ${{ secrets.CHAT_URL }}
-=======
-        RECIPE_SERVER_API: ${{ secrets.RECIPE_SERVER_API_FROM_GH_HOST }} 
->>>>>>> a502be67
 
         CHAINLIT_AUTH_SECRET: ${{ secrets.CHAINLIT_AUTH_SECRET }} 
         USER_LOGIN: ${{ secrets.USER_LOGIN }} 
@@ -108,7 +104,6 @@
 
             docker ps
 
-<<<<<<< HEAD
             sleep 10
 
         # Debugging GitHUb actions interactively, by connecting to the runner ...
@@ -133,50 +128,6 @@
         - name: Show results
           run: |
             docker exec promptflow  pf run show-details -n base_run
-=======
-        # TODO The promptflow docker build wasn't working in GH actions, so deploying promptflow to host for now
-        - name: Set up promtpflow and run tests
-          uses: actions/setup-python@v4
-          with:
-            python-version: "3.11.4"
-        - run: |
-            echo "Installing promptflow packages ..."
-            pip3 install promptflow==1.12.0
-            pip3 install promptflow-tools==1.4.0
-            pip3 install chainlit==1.1.305
-            pip3 install langchain==0.2.1
-            pip3 install langchain_openai==0.1.7
-            pip3 install psycopg2_binary==2.9.9
-            pip3 install keyrings.alt
-            pip3 list
-        - run: |
-
-            echo "Setting up folders ..."
-            cd flows/chainlit-ui-evaluation/
-            cp ../../ui/chat-chainlit-assistant/app.py .
-            cp -r ../../utils .
-            cp -r ../../templates .
-            cp ../../management/skills.py .
-
-            echo "Setting up Promptflow connections ..."
-            pf connection create --file ./openai.yaml --set api_key=$OPENAI_API_KEY  --name open_ai_connection 
-            pf connection create --file ./azure_openai.yaml --set api_key=$OPENAI_API_KEY --set api_base=$OPENAI_API_ENDPOINT --name azure_openai 
-
-            # Test running one node with default inputs. Good for debugging GH actions
-            #pf flow test --flow . --node call_assistant
-            #python3 call_assistant.py --chat_history '[{"author": "user","content": "Hi!"}, {"author": "user","content": "What is the total population of Mali"}]'
-            #python3 call_assistant.py --chat_history '[{"author": "user","content": "plot a line chart of fatalities by month for Chad using HDX data as an image"}]'
-            # This runs a few, with the script kill, like promptflow, but prints all debug. Good for testing.
-            python3 call_assistant_debug.py
-
-            echo "Starting Promptflow batch run  using data.jsonl ..."
-            pf run create --flow . --data ./data.jsonl --stream  --column-mapping query='${data.query}' context='${data.context}' chat_history='${data.chat_history}'  --name base_run 
-
-        - run: |
-            echo "Promptflow results ..."
-            cd flows/chainlit-ui-evaluation/
-            pf run show-details -n base_run
->>>>>>> a502be67
             echo "Getting metrics ..."
             docker exec promptflow  pf run show-metrics -n base_run
             ##docker exec promptflow  pf run visualize -n base_run
